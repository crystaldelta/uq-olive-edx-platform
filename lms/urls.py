--- conflicted
+++ resolved
@@ -102,12 +102,6 @@
 
     url(r'^api/commerce/', include('commerce.api.urls', namespace='commerce_api')),
     url(r'^api/credit/', include('openedx.core.djangoapps.credit.urls', app_name="credit", namespace='credit')),
-<<<<<<< HEAD
-
-    # appsembler management console endpoint for student enrollment
-    url(r'^appsembler/', include('appsembler_lms.urls')),
-    url(r'^api/microsite_configuration/', include('microsite_configuration.urls')),
-=======
     url(r'^rss_proxy/', include('rss_proxy.urls', namespace='rss_proxy')),
     url(r'^api/organizations/', include('organizations.urls', namespace='organizations')),
 
@@ -125,8 +119,13 @@
 
 urlpatterns += (
     url(r'^dashboard/', include('learner_dashboard.urls')),
->>>>>>> abd9920e
-)
+)
+
+    # appsembler management console endpoint for student enrollment
+    url(r'^appsembler/', include('appsembler_lms.urls')),
+    url(r'^api/microsite_configuration/', include('microsite_configuration.urls')),
+)
+
 
 if settings.FEATURES["ENABLE_COMBINED_LOGIN_REGISTRATION"]:
     # Backwards compatibility with old URL structure, but serve the new views
