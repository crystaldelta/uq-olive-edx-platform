--- conflicted
+++ resolved
@@ -66,15 +66,6 @@
 
 cryptography==38.0.4 # greater version has some issues with openssl.
 
-<<<<<<< HEAD
-# Deprecated version of the AWS SDK;
-# we should stop using this
-boto==2.39.0
-
-=======
-pylint<2.16.0 # greater version failing quality test. Fix them in seperate ticket.
->>>>>>> 76568717
-
 # adding these constraints to minimize boto3 and botocore changeset
 social-auth-core==4.3.0
 
