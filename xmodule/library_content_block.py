"""
LibraryContent: The XBlock used to include blocks from a library in a course.
"""
from __future__ import annotations

import json
import logging
import random
from copy import copy
from gettext import ngettext, gettext

import bleach
from django.conf import settings
from django.core.exceptions import ObjectDoesNotExist, PermissionDenied
from django.utils.functional import classproperty
from lxml import etree
from lxml.etree import XMLSyntaxError
from opaque_keys import InvalidKeyError
from opaque_keys.edx.locator import LibraryLocator, LibraryLocatorV2
from opaque_keys.edx.keys import UsageKey
from rest_framework import status
from web_fragments.fragment import Fragment
from webob import Response
from xblock.completable import XBlockCompletionMode
from xblock.core import XBlock
from xblock.exceptions import JsonHandlerError
from xblock.fields import Boolean, Integer, List, Scope, String

from xmodule.capa.responsetypes import registry
from xmodule.mako_block import MakoTemplateBlockBase
from xmodule.studio_editable import StudioEditableBlock
from xblockutils.studio_editable import StudioEditableXBlockMixin
from xmodule.util.builtin_assets import add_webpack_js_to_fragment
from xmodule.validation import StudioValidation, StudioValidationMessage
from xmodule.xml_block import XmlMixin
from xmodule.x_module import (
    STUDENT_VIEW,
    ResourceTemplates,
    XModuleMixin,
    XModuleToXBlockMixin,
    shim_xmodule_js,
)

# Make '_' a no-op so we can scrape strings. Using lambda instead of
#  `django.utils.translation.ugettext_noop` because Django cannot be imported in this file
_ = lambda text: text

logger = logging.getLogger(__name__)

ANY_CAPA_TYPE_VALUE = 'any'


def _get_human_name(problem_class):
    """
    Get the human-friendly name for a problem type.
    """
    return getattr(problem_class, 'human_name', problem_class.__name__)


def _get_capa_types():
    """
    Gets capa types tags and labels
    """
    capa_types = {tag: _get_human_name(registry.get_class_for_tag(tag)) for tag in registry.registered_tags()}

    return [{'value': ANY_CAPA_TYPE_VALUE, 'display_name': _('Any Type')}] + sorted([
        {'value': capa_type, 'display_name': caption}
        for capa_type, caption in capa_types.items()
    ], key=lambda item: item.get('display_name'))


class LibraryToolsUnavailable(ValueError):
    """
    Raised when the library_tools service is requested in a runtime that doesn't provide it.
    """
    def __init__(self):
        super().__init__("Needed 'library_tools' features which were not available in the current runtime")


@XBlock.wants('library_tools')  # TODO: Split this service into its LMS and CMS parts.
@XBlock.wants('studio_user_permissions')  # Only available in CMS.
@XBlock.wants('user')
@XBlock.needs('mako')
class LibraryContentBlock(
    XmlMixin,
    MakoTemplateBlockBase,
    StudioEditableXBlockMixin,
    XModuleToXBlockMixin,
    ResourceTemplates,
    XModuleMixin,
    StudioEditableBlock,
):
    """
    An XBlock whose children are chosen dynamically from a content library.
    Can be used to create randomized assessments among other things.

    Note: technically, all matching blocks from the content library are added
    as children of this block, but only a subset of those children are shown to
    any particular student.
    """
    # pylint: disable=abstract-method

    editable_fields = ("candidates",)
    has_children = True
    has_author_view = True

    resources_dir = 'assets/library_content'

    mako_template = 'widgets/metadata-edit.html'
    studio_js_module_name = "VerticalDescriptor"

    show_in_read_only_mode = True

    # noinspection PyMethodParameters
    @classproperty
    def completion_mode(cls):  # pylint: disable=no-self-argument
        """
        Allow overriding the completion mode with a feature flag.
        This is a property, so it can be dynamically overridden in tests, as it is not evaluated at runtime.
        """
        if settings.FEATURES.get('MARK_LIBRARY_CONTENT_BLOCK_COMPLETE_ON_VIEW', False):
            return XBlockCompletionMode.COMPLETABLE

        return XBlockCompletionMode.AGGREGATOR

    resources_dir = 'assets/library_content'

    display_name = String(
        display_name=_("Display Name"),
        help=_("The display name for this component."),
        default="Library Reference Block",
        scope=Scope.settings,
    )
    source_library_id = String(
        display_name=_("Library"),
        help=_("Select the library from which you want to draw content."),
        scope=Scope.settings,
        values_provider=lambda instance: instance.source_library_values(),
    )
    source_library_version = String(
        # This is a hidden field that stores the version of source_library when we last pulled content from it
        display_name=_("Library Version"),
        scope=Scope.settings,
    )
    max_count = Integer(
        display_name=_("Count"),
        help=_("Enter the number of components to display to each student. Set it to -1 to display all components."),
        default=1,
        scope=Scope.settings,
    )
    capa_type = String(
        display_name=_("Problem Type"),
        help=_('Choose a problem type to fetch from the library. If "Any Type" is selected no filtering is applied.'),
        default=ANY_CAPA_TYPE_VALUE,
        values=_get_capa_types(),
        scope=Scope.settings,
    )
    candidates = List(
<<<<<<< HEAD
        # This is a list of block_ids used to record the set of blocks
=======
        # This is a list of (block_type, block_id) used to record the set of blocks
>>>>>>> b53862f5
        # which are candidates for the selected list.
        display_name=_("Manually Selected Blocks"),
        default=[],
        scope=Scope.settings,
    )
    selected = List(
        # This is a list of (block_type, block_id) tuples used to record
        # which set of matching blocks was selected per user
        default=[],
        scope=Scope.user_state,
    )
    shuffle = Boolean(
        # Are the blocks seen and their order randomized for each learner?
        default=True,
        scope=Scope.settings,
    )
    manual = Boolean(
        #is the block content only drawn from content which is in the candidates list?
        default=False,
        cope=Scope.settings,
    )
    # This cannot be called `show_reset_button`, because children blocks inherit this as a default value.
    allow_resetting_children = Boolean(
        display_name=_("Show Reset Button"),
        help=_("Determines whether a 'Reset Problems' button is shown, so users may reset their answers and reshuffle "
               "selected items."),
        scope=Scope.settings,
        default=False
    )

    @property
    def source_library_key(self):
        """
        Convenience method to get the library ID as a LibraryLocator and not just a string.

        Supports either library v1 or library v2 locators.
        """
        try:
            return LibraryLocator.from_string(self.source_library_id)
        except InvalidKeyError:
            return LibraryLocatorV2.from_string(self.source_library_id)

    @property
    def non_editable_metadata_fields(self):
        non_editable_fields = super().non_editable_metadata_fields
        non_editable_fields.extend([
            LibraryContentBlock.source_library_version,
        ])
        return non_editable_fields

    def _publish_event(self, event_name, result, **kwargs):
        """
        Helper method to publish an event for analytics purposes
        """
        event_data = {
            "location": str(self.location),
            "result": result,
            "previous_count": getattr(self, "_last_event_result_count", len(self.selected)),
            "max_count": self.max_count,
        }
        event_data.update(kwargs)
        self.runtime.publish(self, f"edx.librarycontentblock.content.{event_name}", event_data)
        self._last_event_result_count = len(result)  # pylint: disable=attribute-defined-outside-init

    @classmethod
    def _get_valid_children(
        cls,
        library_children: list[UsageKey],
        candidates: list[UsageKey],
        manual: bool,
    ) -> list[tuple[str, str]]:
        """
        Dynamically selects (block_type, block_id) tupless which children are possible for selection,
        in the original order from the candidates list or the library.
        """
        return list(
            (child.block_type, child.block_id)
            for child
            in (candidates if (candidates and manual) else library_children)
        )

    @classmethod
    def make_selection(
        cls,
        old_selected: list[tuple[str, str]],
        library_children: list[UsageKey],
        candidates: list[UsageKey],
        max_count: int,
        manual: bool,
        shuffle: bool,
    ) -> dict[str, list]:
        """
        Dynamically selects block_ids indicating which of the possible children are displayed to the current user.
        The blocks returned are kept consistent for a user,
        unless changes have been made to the library's contents or the settings of the block.
        Returns:
            A dict containing the following keys:
            'selected' (list) of (block_type, block_id) tuples assigned to this student
            'invalid' (list) of dropped (block_type, block_id) tuples that are no longer valid
            'overlimit' (list) of dropped (block_type, block_id) tuples that were previously selected
            'added' (list) of newly added (block_type, block_id) tuples

        When generating randomized content to show to a user, we want the following user experince:
        1. When a learner first interacts with the block, they are shown N items from the children at random.
        2. Every subsequent time they view that content, they are given the same content,
        unless one of the below conditions is met:
            a. The max_count is increased, requiring the learner to see more.
            b. The max_count is decreased, requiring the learner to see less content.
            c. When blocks previously assigned to a learner are deleted.
        3. In case a, we take the selected blocks that were valid before the edit,
            and supplament those with new blocks chosen at random until the number of blocks is max_count
        4. In case b, we take the selected blocks that were valid before the edit,
            and remove blocks randomly until he number of blocks is max_count.
        5. In case c, we remove the blocks that are now invalid,
           and supplament those remaining with new blocks chosen at random until the number of blocks is max_count.

        When generating manully selected content, we want all users to see all the items selected.
        size, however, limits the amount of content shown.
        """
        selected: list[tuple[str, str]] = old_selected.copy()
        valid_children: list[tuple[str, str]] = cls._get_valid_children(library_children, candidates, manual)

        # Remove blocks from selection if they're no longer candidates.
        selected = [block for block in selected if block in valid_children]
        invalid: set[tuple[str, str]] = set(old_selected) - set(selected)

        # Remove or add blocks if we don't have the correct number in the selection.
        additions: set[tuple[str, str]] = set()
        overlimit: set[tuple[str, str]] = set()
        desired_size: int = min(max_count, len(valid_children)) if max_count >= 0 else len(valid_children)
        if len(selected) > desired_size:
            num_to_remove = len(selected) - desired_size
            overlimit = set(random.sample(selected, num_to_remove))
            selected = [block for block in selected if block not in overlimit]
        elif len(selected) < desired_size:
            num_to_add = desired_size - len(selected)
            valid_additions: set[tuple[str, str]] = set(valid_children) - set(selected)
            additions = set(random.sample(valid_additions, num_to_add))
            selected = [block for block in valid_children if block in (additions | set(selected))]

        # If we've made any change AND if shuffling is enabled, then re-shuffle.
        # In other words, always shuffle UNLESS:
        #  * no changes have been made (because we don't want to re-order a learner's blocks for no reason); OR
        #  * shuffling is disabled (the code above ensures that we're using the order from the library).
        # Otherwise, use the pre-existing order.
        if shuffle and (invalid or overlimit or additions):
            random.shuffle(selected)

        # return lists because things get json serialized down the line.
        return {
            'selected': selected,
            'invalid': list(invalid),
            'overlimit': list(overlimit),
            'added': list(additions),
        }

    @classmethod
    def publish_selected_children_events(cls, block_keys, format_block_keys, publish_event):
        """
        Helper method for publishing events when children blocks are
        selected/updated for a user.  This helper is also used by
        the ContentLibraryTransformer.

        Arguments:

            block_keys -
                A dict describing which events to publish (add or
                remove), see `make_selection` above for format details.

            format_block_keys -
                A function to convert block keys to the format expected
                by publish_event. Must have the signature:

                    [(block_type, block_id)] -> T

                Where T is a collection of block keys as accepted by
                `publish_event`.

            publish_event -
                Function that handles the actual publishing.  Must have
                the signature:

                    <'removed'|'assigned'> -> result:T -> removed:T -> reason:str -> None

                Where T is a collection of block_keys as returned by
                `format_block_keys`.
        """
        if block_keys['invalid']:
            # reason "invalid" means deleted from library or a different library is now being used.
            publish_event(
                "removed",
                result=format_block_keys(block_keys['selected']),
                removed=format_block_keys(block_keys['invalid']),
                reason="invalid"
            )

        if block_keys['overlimit']:
            publish_event(
                "removed",
                result=format_block_keys(block_keys['selected']),
                removed=format_block_keys(block_keys['overlimit']),
                reason="overlimit"
            )

        if block_keys['added']:
            publish_event(
                "assigned",
                result=format_block_keys(block_keys['selected']),
                added=format_block_keys(block_keys['added'])
            )

    def selected_children(self):
        """
        Returns a [] of block_ids indicating which of the possible children
        have been selected to display to the current user.

        This reads and updates the "selected" field, which has user_state scope.

        Note: the return value (self.selected) contains block_ids. To get
        actual BlockUsageLocators, it is necessary to use self.children,
        because the block_ids alone do not specify the block type.
        """
        max_count = self.max_count
        if max_count < 0:
            max_count = len(self.children)
        block_keys = self.make_selection(
            old_selected=list(map(tuple, self.selected)),
            library_children=self.children,
            candidates=[child for child in self.children if [child.block_type, child.block_id] in self.candidates],
            max_count=self.max_count,
            manual=self.manual,
            shuffle=self.shuffle,
        )

        # Publish events for analytics purposes:
        lib_tools = self.get_tools()
        format_block_keys = lambda keys: lib_tools.create_block_analytics_summary(self.location.course_key, keys)
        self.publish_selected_children_events(
            block_keys,
            format_block_keys,
            self._publish_event,
        )

        if any(block_keys[changed] for changed in ('invalid', 'overlimit', 'added')):
            # Save our selections to the user state, to ensure consistency:
            selected = block_keys['selected']
            self.selected = selected  # TODO: this doesn't save from the LMS "Progress" page.

        return self.selected

    @XBlock.handler
    def reset_selected_children(self, _, __):
        """
        Resets the XBlock's state for a user.

        This resets the state of all `selected` children and then clears the `selected` field
        so that the new blocks are randomly chosen for this user.
        """
        if not self.allow_resetting_children:
            return Response('"Resetting selected children" is not allowed for this XBlock',
                            status=status.HTTP_400_BAD_REQUEST)

        for block_type, block_id in self.selected_children():
            block = self.runtime.get_block(self.location.course_key.make_usage_key(block_type, block_id))
            if hasattr(block, 'reset_problem'):
                block.reset_problem(None)
                block.save()

        self.selected = []
        return Response(json.dumps(self.student_view({}).content))

    def _get_selected_child_blocks(self):
        """
        Generator returning XBlock instances of the children selected for the
        current user.
        """
        for block_type, block_id in self.selected_children():
            yield self.runtime.get_block(self.location.course_key.make_usage_key(block_type, block_id))

    def student_view(self, context):  # lint-amnesty, pylint: disable=missing-function-docstring
        """
        Renders the view that learners see.
        """
        fragment = Fragment()
        contents = []
        child_context = {} if not context else copy(context)

        logger.error(f'hello world foralbe{self.get_children}')

        for child in self._get_selected_child_blocks():
            if child is None:
                # TODO: Fix the underlying issue in TNL-7424
                # This shouldn't be happening, but does for an as-of-now
                # unknown reason. Until we address the underlying issue,
                # let's at least log the error explicitly, ignore the
                # exception, and prevent the page from resulting in a
                # 500-response.
                logger.error('Skipping display for child block that is None')
                continue

            rendered_child = child.render(STUDENT_VIEW, child_context)
            fragment.add_fragment_resources(rendered_child)
            contents.append({
                'id': str(child.location),
                'content': rendered_child.content,
            })

        fragment.add_content(self.runtime.service(self, 'mako').render_lms_template('vert_module.html', {
            'items': contents,
            'xblock_context': context,
            'show_bookmark_button': False,
            'watched_completable_blocks': set(),
            'completion_delay_ms': None,
            'reset_button': self.allow_resetting_children,
        }))

        fragment.add_javascript_url(self.runtime.local_resource_url(self, 'public/js/library_content_reset.js'))
        fragment.initialize_js('LibraryContentReset')
        return fragment

    def author_view(self, context):
        """
        Renders the Studio views.
        Normal studio view: If block is properly configured, displays library status summary
        Studio container view: displays a preview of all possible children.
        """
        fragment = Fragment()
        root_xblock = context.get('root_xblock')
        is_root = root_xblock and root_xblock.location == self.location
        try:
            is_updating = self.get_tools().are_children_syncing(self)
        except LibraryToolsUnavailable:
            is_updating = False
        if is_root and not is_updating:
            # User has clicked the "View" link. Show a preview of all possible children:
            if self.children:  # pylint: disable=no-member
                max_count = self.max_count
                if max_count < 0:
                    max_count = len(self.children)
                context = {} if not context else copy(context)
                context['can_edit_visibility'] = False
                context['can_move'] = False
                context['can_collapse'] = True
                context['selectable'] = True
                self.render_children(context, fragment, can_reorder=False, can_add=False)
        # else: When shown on a unit page, don't show any sort of preview -
        # just the status of this block in the validation area.
        context['is_loading'] = is_updating

        # The following JS is used to make the "Update now" button work on the unit page and the container view:
        fragment.add_javascript_url(self.runtime.local_resource_url(self, 'public/js/library_content_edit.js'))
        fragment.initialize_js('LibraryContentAuthorView')
        return fragment

    def studio_view(self, _context):
        """
        Render a form for editing this XBlock
        """
        fragment = Fragment(
            self.runtime.service(self, 'mako').render_template(self.mako_template, self.get_context())
        )
        fragment.add_javascript_url(self.runtime.local_resource_url(self, 'public/js/library_content_edit_helpers.js'))
        add_webpack_js_to_fragment(fragment, 'LibraryContentBlockEditor')
        shim_xmodule_js(fragment, self.studio_js_module_name)
        return fragment

    def get_child_blocks(self):
        """
        Return only the subset of our children relevant to the current student.
        """
        return list(self._get_selected_child_blocks())

    def get_tools(self, to_read_library_content: bool = False) -> 'LibraryToolsService':
        """
        Grab the library tools service and confirm that it'll work for us. Else, raise LibraryToolsUnavailable.
        """
        if tools := self.runtime.service(self, 'library_tools'):
            if (not to_read_library_content) or tools.can_use_library_content(self):
                return tools
        raise LibraryToolsUnavailable()

    def get_user_id(self):
        """
        Get the ID of the current user.
        """
        user_service = self.runtime.service(self, 'user')
        if user_service:
            # May be None when creating bok choy test fixtures
            user_id = user_service.get_current_user().opt_attrs.get('edx-platform.user_id', None)
        else:
            user_id = None
        return user_id

    def render_children(self, context, fragment, can_reorder=False, can_add=False):
        """
        Renders the children of the module with HTML appropriate for Studio. If can_reorder is True,
        then the children will be rendered to support drag and drop.
        """
        contents = []
        for child in self.get_children():  # pylint: disable=no-member
            if can_reorder:
                context['reorderable_items'].add(child.location)
            context['can_add'] = can_add

            context['is_selected'] = [child.location.block_type, child.location.block_id] in self.candidates
            rendered_child = child.render(StudioEditableBlock.get_preview_view_name(child), context)
            fragment.add_fragment_resources(rendered_child)
            contents.append({
                'id': str(child.location),
                'content': rendered_child.content
            })

        fragment.add_content(self.runtime.service(self, 'mako').render_template("studio_render_children_view.html", {  # pylint: disable=no-member
            'items': contents,
            'xblock_context': context,
            'can_add': can_add,
            'can_reorder': can_reorder,
        }))

    def _validate_sync_permissions(self):
        """
        Raises PermissionDenied() if we can't confirm that user has write on this block and read on source library.

        If source library isn't set, then that's OK.
        """
        if not (user_perms := self.runtime.service(self, 'studio_user_permissions')):
            raise PermissionDenied("Access cannot be validated in the current runtime.")
        if not user_perms.can_write(self.scope_ids.usage_id.context_key):
            raise PermissionDenied(f"Cannot write to block at {self.scope_ids.usage_id}")
        if self.source_library_key:
            if not user_perms.can_read(self.source_library_key):
                raise PermissionDenied(f"Cannot read library at {self.source_library_key}")

    # suffix argument is specified for xblocks, but we are not using herein
    @XBlock.json_handler
    def submit_studio_edits(self, data, suffix=''):  # pylint: disable=unused-argument
        """
        Ajax handler for submiting changes to the candidates list.
        Cleans them to be of type List[tuple[str,str]]
        where the tuple is (block_type, block_id)
        """
        if list(data['values'].keys()) != list(self.editable_fields):
            raise JsonHandlerError(
                400,
                "Library Content Block only supports the editing of the candidates field  with this handler."
            )
        usage_key_list = [UsageKey.from_string(usage_key_string) for usage_key_string in data['values']['candidates']]
        self.candidates = [(usage_key.block_type, usage_key.block_id) for usage_key in usage_key_list]

    @XBlock.handler
    def get_block_ids(self, request, suffix=''):  # lint-amnesty, pylint: disable=unused-argument
        """
        Return candidates for selection.
        """
        # construct usage_key list from library children so it is fully formed.
        usage_key_list = [child for child in self.children if [child.block_type, child.block_id] in self.candidates]
        return Response(json.dumps({'candidates': [str(usage_key) for usage_key in usage_key_list]}))

    @XBlock.handler
    def upgrade_and_sync(self, request=None, suffix=None):  # pylint: disable=unused-argument
        """
        HTTP handler allowing Studio users to update to latest version of source library and synchronize children.

        This is a thin wrapper around `sync_from_library(upgrade_to_latest=True)`, plus permission checks.

        Returns 400 if libraray tools or user permission services are not available.
        Returns 403/404 if user lacks read access on source library or write access on this block.
        """
        self._validate_sync_permissions()
        if not self.source_library_id:
            return Response(_("Source content library has not been specified."), status=400)
        try:
            self.sync_from_library(upgrade_to_latest=True)
        except LibraryToolsUnavailable:
            return Response(_("Content libraries are not available in the current runtime."), status=400)
        except ObjectDoesNotExist:
            return Response(
                _("Source content library does not exist: {source_library_id}").format(
                    source_library_id=self.source_library_id
                ),
                status=400,
            )
        return Response()

    def sync_from_library(self, upgrade_to_latest: bool = False) -> None:
        """
        Synchronize children with source library.

        If `upgrade_to_latest==True` or if source library version is unset, update library version to latest.
        Otherwise, use current source library version.

        Raises ObjectDoesNotExist if library or version is missing.
        """
        self.get_tools(to_read_library_content=True).trigger_library_sync(
            dest_block=self,
            library_version=(None if upgrade_to_latest else self.source_library_version),
        )

    @XBlock.json_handler
    def is_v2_library(self, data, suffix=''):  # pylint: disable=unused-argument
        """
        Check the library version by library_id.

        This is a temporary handler needed for hiding the Problem Type xblock editor field for V2 libraries.
        """
        lib_key = data.get('library_key')
        try:
            LibraryLocatorV2.from_string(lib_key)
        except InvalidKeyError:
            is_v2 = False
        else:
            is_v2 = True
        return {'is_v2': is_v2}

    @XBlock.handler
    def children_are_syncing(self, request, suffix=''):  # pylint: disable=unused-argument
        """
        Returns whether this block is currently having its children updated from the source library.
        """
        try:
            is_updating = self.get_tools().are_children_syncing(self)
        except LibraryToolsUnavailable:
            is_updating = False
        return Response(json.dumps(is_updating))

    def studio_post_duplicate(self, store, source_block):
        """
        Used by the studio after basic duplication of a source block. We handle the children
        ourselves, because we have to properly reference the library upstream and set the overrides.

        Otherwise we'll end up losing data on the next refresh.
        """
        self._validate_sync_permissions()
        self.get_tools(to_read_library_content=True).trigger_duplication(source_block=source_block, dest_block=self)
        return True  # Children have been handled.

    def _validate_library_version(self, validation, lib_tools, version, library_key):
        """
        Verify the version stored in the block is the latest version of the Library
        """
        latest_version = lib_tools.get_latest_library_version(library_key)
        if latest_version is not None:
            if version is None or version != latest_version:
                validation.set_summary(
                    StudioValidationMessage(
                        StudioValidationMessage.WARNING,
                        _('This component is out of date. The library has new content.'),
                        # TODO: change this to action_runtime_event='...' once the unit page supports that feature.
                        # See https://openedx.atlassian.net/browse/TNL-993
                        action_class='library-update-btn',
                        # Translators: {refresh_icon} placeholder is substituted to "↻" (without double quotes)
                        action_label=_("{refresh_icon} Update now.").format(refresh_icon="↻")
                    )
                )
                return False
        else:
            validation.set_summary(
                StudioValidationMessage(
                    StudioValidationMessage.ERROR,
                    _('Library is invalid, corrupt, or has been deleted.'),
                    action_class='edit-button',
                    action_label=_("Edit Library List.")
                )
            )
            return False

        if (version is None or version != str(latest_version)):
            validation.set_summary(
                StudioValidationMessage(
                    StudioValidationMessage.WARNING,
                    _('This component is out of date. The library has new content.'),
                    # TODO: change this to action_runtime_event='...' once the unit page supports that feature.
                    # See https://openedx.atlassian.net/browse/TNL-993
                    action_class='library-update-btn',
                    # Translators: {refresh_icon} placeholder is substituted to "↻" (without double quotes)
                    action_label=_("{refresh_icon} Update now.").format(refresh_icon="↻")
                )
            )
            return False

        return True

    def _set_validation_error_if_empty(self, validation, summary):
        """  Helper method to only set validation summary if it's empty """
        if validation.empty:
            validation.set_summary(summary)

    def validate(self):
        """
        Validates the state of this Library Content Block Instance. This
        is the override of the general XBlock method, and it will also ask
        its superclass to validate.
        """
        validation = super().validate()
        if not isinstance(validation, StudioValidation):
            validation = StudioValidation.copy(validation)
        try:
            lib_tools = self.get_tools(to_read_library_content=True)
        except LibraryToolsUnavailable:
            validation.set_summary(
                StudioValidationMessage(
                    StudioValidationMessage.ERROR,
                    _(
                        "This course does not support content libraries. "
                        "Contact your system administrator for more information."
                    )
                )
            )
            return validation
        if not self.source_library_id:
            validation.set_summary(
                StudioValidationMessage(
                    StudioValidationMessage.NOT_CONFIGURED,
                    _("A library has not yet been selected."),
                    action_class='edit-button',
                    action_label=_("Select a Library.")
                )
            )
            return validation
        self._validate_library_version(validation, lib_tools, self.source_library_version, self.source_library_key)

        # Note: we assume children have been synced
        # since the last time fields like source_library_id or capa_types were changed.
        matching_children_count = len(self.children)  # pylint: disable=no-member
        if matching_children_count == 0:
            self._set_validation_error_if_empty(
                validation,
                StudioValidationMessage(
                    StudioValidationMessage.WARNING,
                    (gettext('There are no problems in the specified library of type {capa_type}.'))
                    .format(capa_type=self.capa_type),
                    action_class='edit-button',
                    action_label=_("Select another problem type.")
                )
            )

        if matching_children_count < self.max_count:
            self._set_validation_error_if_empty(
                validation,
                StudioValidationMessage(
                    StudioValidationMessage.WARNING,
                    (
                        ngettext(
                            'The specified library is configured to fetch {count} problem, ',
                            'The specified library is configured to fetch {count} problems, ',
                            self.max_count
                        ) +
                        ngettext(
                            'but there is only {actual} matching problem.',
                            'but there are only {actual} matching problems.',
                            matching_children_count
                        )
                    ).format(count=self.max_count, actual=matching_children_count),
                    action_class='edit-button',
                    action_label=_("Edit the library configuration.")
                )
            )

        return validation

    def source_library_values(self):
        """
        Return a list of possible values for self.source_library_id
        """
        lib_tools = self.get_tools()
        user_perms = self.runtime.service(self, 'studio_user_permissions')
        all_libraries = [
            (key, bleach.clean(name)) for key, name in lib_tools.list_available_libraries()
            if user_perms.can_read(key) or self.source_library_id == str(key)
        ]
        all_libraries.sort(key=lambda entry: entry[1])  # Sort by name
        if self.source_library_id and self.source_library_key not in [entry[0] for entry in all_libraries]:
            all_libraries.append((self.source_library_id, _("Invalid Library")))
        all_libraries = [("", _("No Library Selected"))] + all_libraries
        values = [{"display_name": name, "value": str(key)} for key, name in all_libraries]
        return values

    def post_editor_saved(self, user, old_metadata, old_content):  # pylint: disable=unused-argument
        """
        If source library, library version or capa_type have been edited, upgrade library,
        clear the candidates & sync automatically.

        TODO: capa_type doesn't really need to trigger an upgrade once we've migrated to V2.
        """
        source_lib_changed = (self.source_library_id != old_metadata.get("source_library_id", ""))
        capa_filter_changed = (self.capa_type != old_metadata.get("capa_type", ANY_CAPA_TYPE_VALUE))
        version_changed = (self.source_library_version != old_metadata.get("source_library_id", ""))
        if source_lib_changed or capa_filter_changed:
            try:
                self.sync_from_library(upgrade_to_latest=True)
                self.candidates = []
            except (ObjectDoesNotExist, LibraryToolsUnavailable):
                # The validation area will display an error message, no need to do anything now.
                pass

    def has_dynamic_children(self):
        """
        Inform the runtime that our children vary per-user.
        See get_child_blocks()
        """
        return True

    def get_content_titles(self):
        """
        Returns list of friendly titles for our selected children only; without
        thi, all possible children's titles would be seen in the sequence bar in
        the LMS.

        This overwrites the get_content_titles method included in x_module by default.
        """
        titles = []
        for child in self.get_child_blocks():
            titles.extend(child.get_content_titles())
        return titles

    @classmethod
    def definition_from_xml(cls, xml_object, system):
        """
        parses the definition and child objects from a piece of xml, the storage format for xblocks.
        """
        children = []

        for child in xml_object.getchildren():
            try:
                children.append(system.process_xml(etree.tostring(child)).scope_ids.usage_id)
            except (XMLSyntaxError, AttributeError):
                msg = (
                    "Unable to load child when parsing Library Content Block. "
                    "This can happen when a comment is manually added to the course export."
                )
                logger.error(msg)
                if system.error_tracker is not None:
                    system.error_tracker(msg)

        definition = dict(xml_object.attrib.items())
        return definition, children

    def definition_to_xml(self, resource_fs):
        """ Exports Library Content Block to XML """
        xml_object = etree.Element('library_content')
        for child in self.get_children():
            self.runtime.add_block_as_child_node(child, xml_object)
        # Set node attributes based on our fields.
        for field_name, field in self.fields.items():  # pylint: disable=no-member
            if field_name in ('children', 'parent', 'content'):
                continue
            if field.is_set_on(self):
                xml_object.set(field_name, str(field.read_from(self)))
        return xml_object


class LibrarySummary:
    """
    A library summary object which contains the fields required for library listing on studio.
    """

    def __init__(self, library_locator, display_name):
        """
        Initialize LibrarySummary

        Arguments:
        library_locator (LibraryLocator):  LibraryLocator object of the library.

        display_name (unicode): display name of the library.
        """
        self.display_name = display_name if display_name else _("Empty")

        self.id = library_locator  # pylint: disable=invalid-name
        self.location = library_locator.make_usage_key('library', 'library')

    @property
    def display_org_with_default(self):
        """
        Org display names are not implemented. This just provides API compatibility with CourseBlock.
        Always returns the raw 'org' field from the key.
        """
        return self.location.library_key.org

    @property
    def display_number_with_default(self):
        """
        Display numbers are not implemented. This just provides API compatibility with CourseBlock.
        Always returns the raw 'library' field from the key.
        """
        return self.location.library_key.library<|MERGE_RESOLUTION|>--- conflicted
+++ resolved
@@ -156,11 +156,7 @@
         scope=Scope.settings,
     )
     candidates = List(
-<<<<<<< HEAD
-        # This is a list of block_ids used to record the set of blocks
-=======
         # This is a list of (block_type, block_id) used to record the set of blocks
->>>>>>> b53862f5
         # which are candidates for the selected list.
         display_name=_("Manually Selected Blocks"),
         default=[],
